[package]
name = "graphql_client"
version = "0.8.0"
authors = ["Tom Houlé <tom@tomhoule.com>"]
description = "Typed GraphQL requests and responses"
repository = "https://github.com/graphql-rust/graphql-client"
license = "Apache-2.0 OR MIT"
keywords = ["graphql",  "api", "web", "webassembly", "wasm"]
categories = ["network-programming", "web-programming", "wasm"]
edition = "2018"

[dependencies]
<<<<<<< HEAD
doc-comment = "0.3.1"
failure = { version = "0.1", optional = true }
graphql_query_derive = { path = "../graphql_query_derive", version = "0.8.0" }
serde = { version = "^1.0.78", features = ["derive"] }
serde_json = "1.0"
=======
failure = "^0.1"
graphql_query_derive = { path = "../graphql_query_derive", version = "0.8.0" }
serde = { version = "^1.0", features = ["derive"] }
serde_json = "^1.0"
doc-comment = "^0.3"
>>>>>>> 1b3b120b

[dependencies.futures]
version = "^0.1"
optional = true

[dependencies.js-sys]
version = "^0.3"
optional = true

[dependencies.log]
version = "^0.4"
optional = true

[dependencies.web-sys]
version = "^0.3"
optional = true
features = [
    "Headers",
    "Request",
    "RequestInit",
    "Response",
    "Window",
]

[dependencies.wasm-bindgen]
version = "^0.2"
optional = true

[dependencies.wasm-bindgen-futures]
version = "^0.3"
optional = true

[target.'cfg(not(target_arch = "wasm32"))'.dev-dependencies]
reqwest = "^0.9"

[dev-dependencies]
<<<<<<< HEAD
wasm-bindgen-test = "0.2.43"
=======
wasm-bindgen-test = "^0.2"
>>>>>>> 1b3b120b

[features]
web = [
    "failure",
    "futures",
    "js-sys",
    "log",
    "wasm-bindgen",
    "wasm-bindgen-futures",
    "web-sys",
]<|MERGE_RESOLUTION|>--- conflicted
+++ resolved
@@ -10,19 +10,11 @@
 edition = "2018"
 
 [dependencies]
-<<<<<<< HEAD
-doc-comment = "0.3.1"
+doc-comment = "^0.3"
 failure = { version = "0.1", optional = true }
 graphql_query_derive = { path = "../graphql_query_derive", version = "0.8.0" }
+serde_json = "1.0"
 serde = { version = "^1.0.78", features = ["derive"] }
-serde_json = "1.0"
-=======
-failure = "^0.1"
-graphql_query_derive = { path = "../graphql_query_derive", version = "0.8.0" }
-serde = { version = "^1.0", features = ["derive"] }
-serde_json = "^1.0"
-doc-comment = "^0.3"
->>>>>>> 1b3b120b
 
 [dependencies.futures]
 version = "^0.1"
@@ -59,11 +51,7 @@
 reqwest = "^0.9"
 
 [dev-dependencies]
-<<<<<<< HEAD
 wasm-bindgen-test = "0.2.43"
-=======
-wasm-bindgen-test = "^0.2"
->>>>>>> 1b3b120b
 
 [features]
 web = [
